--- conflicted
+++ resolved
@@ -63,14 +63,11 @@
 
     sstring compose_avro_schema(sstring avro_name, sstring avro_namespace, sstring avro_fields);
 
-<<<<<<< HEAD
     void select(std::vector<schema_ptr> &tables);
 
     void convert(schema_ptr schema, const cql3::untyped_result_set_row &row);
-=======
+
     std::vector<schema_ptr> get_tables_with_cdc_enabled();
-
->>>>>>> 71ca46c1
 
     void arm_timer() {
         _timer.arm(seastar::lowres_clock::now() + std::chrono::seconds(10));
